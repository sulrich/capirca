--- conflicted
+++ resolved
@@ -3,14 +3,8 @@
   - "3.6"
   - "3.7"
 # command to install dependencies
-<<<<<<< HEAD
-install: "pip install -r requirements.txt -r test-requirements.txt"
-# command to run tests
-script: pytest tests/
-=======
-install: "pip install -r requirements.txt . && pip install flake8"
+install: "pip install -r requirements.txt -r test-requirements.txt . && pip install flake8"
 # command to run tests
 script:
   - python -m unittest discover -s . -p '*_test.py'
-  - flake8 . --count --select=W291,W293,W391 --statistics
->>>>>>> c4f8ed53
+  - flake8 . --count --select=W291,W293,W391 --statistics